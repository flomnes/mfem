// Copyright (c) 2010, Lawrence Livermore National Security, LLC. Produced at
// the Lawrence Livermore National Laboratory. LLNL-CODE-443211. All Rights
// reserved. See file COPYRIGHT for details.
//
// This file is part of the MFEM library. For more information and source code
// availability see http://mfem.org.
//
// MFEM is free software; you can redistribute it and/or modify it under the
// terms of the GNU Lesser General Public License (as published by the Free
// Software Foundation) version 2.1 dated February 1999.

#ifndef MFEM_CONFIG_HEADER
#define MFEM_CONFIG_HEADER

// MFEM version: integer of the form: (major*100 + minor)*100 + patch.
// #define MFEM_VERSION @MFEM_VERSION@

// MFEM version string of the form "3.3" or "3.3.1".
// #define MFEM_VERSION_STRING "@MFEM_VERSION_STRING@"

// MFEM version type, see the MFEM_VERSION_TYPE_* constants below.
#define MFEM_VERSION_TYPE ((MFEM_VERSION)%2)

// MFEM version type constants.
#define MFEM_VERSION_TYPE_RELEASE 0
#define MFEM_VERSION_TYPE_DEVELOPMENT 1

// Separate MFEM version numbers for major, minor, and patch.
#define MFEM_VERSION_MAJOR ((MFEM_VERSION)/10000)
#define MFEM_VERSION_MINOR (((MFEM_VERSION)/100)%100)
#define MFEM_VERSION_PATCH ((MFEM_VERSION)%100)

// The absolute path of the MFEM source prefix
// #define MFEM_SOURCE_DIR "@MFEM_SOURCE_DIR@"

// The absolute path of the MFEM installation prefix
// #define MFEM_INSTALL_DIR "@MFEM_INSTALL_DIR@"

// Description of the git commit used to build MFEM.
// #define MFEM_GIT_STRING "@MFEM_GIT_STRING@"

// Build the parallel MFEM library.
// Requires an MPI compiler, and the libraries HYPRE and METIS.
// #define MFEM_USE_MPI

// Enable debug checks in MFEM.
// #define MFEM_DEBUG

// Throw an exception on errors.
// #define MFEM_USE_EXCEPTIONS

// Enable gzstream in MFEM.
// #define MFEM_USE_GZSTREAM

// Enable backtraces for mfem_error through libunwind.
// #define MFEM_USE_LIBUNWIND

// Enable MFEM features that use the METIS library (parallel MFEM).
// #define MFEM_USE_METIS

// Enable this option if linking with METIS version 5 (parallel MFEM).
// #define MFEM_USE_METIS_5

// Use LAPACK routines for various dense linear algebra operations.
// #define MFEM_USE_LAPACK

// Use thread-safe implementation. This comes at the cost of extra memory
// allocation and de-allocation.
// #define MFEM_THREAD_SAFE

// Enable the OpenMP backend.
// #define MFEM_USE_OPENMP

// [Deprecated] Enable experimental OpenMP support. Requires MFEM_THREAD_SAFE.
// #define MFEM_USE_LEGACY_OPENMP

// Internal MFEM option: enable group/batch allocation for some small objects.
// #define MFEM_USE_MEMALLOC

// Which library functions to use in class StopWatch for measuring time.
// For a list of the available options, see INSTALL.
// If not defined, an option is selected automatically.
// #define MFEM_TIMER_TYPE @MFEM_TIMER_TYPE@

// Enable MFEM functionality based on the SUNDIALS libraries.
// #define MFEM_USE_SUNDIALS

// Enable MFEM functionality based on the Mesquite library.
// #define MFEM_USE_MESQUITE

// Enable MFEM functionality based on the SuiteSparse library.
// #define MFEM_USE_SUITESPARSE

// Enable MFEM functionality based on the SuperLU library.
// #define MFEM_USE_SUPERLU

// Enable MFEM functionality based on the STRUMPACK library.
// #define MFEM_USE_STRUMPACK

// Enable functionality based on the Gecko library
// #define MFEM_USE_GECKO

// Enable MFEM features based on the Ginkgo library
// #define MFEM_USE_GINKGO

// Enable secure socket streams based on the GNUTLS library
// #define MFEM_USE_GNUTLS

// Enable Sidre support
// #define MFEM_USE_SIDRE

// Enable Conduit support
// #define MFEM_USE_CONDUIT

// Enable functionality based on the NetCDF library (reading CUBIT files)
// #define MFEM_USE_NETCDF

// Enable functionality based on the PETSc library
// #define MFEM_USE_PETSC

// Enable functionality based on the MPFR library.
// #define MFEM_USE_MPFR

// Enable MFEM functionality based on the PUMI library
// #define MFEM_USE_PUMI

// Enable MFEM functionality based on the HIOP library.
// #define MFEM_USE_HIOP

// Enable MFEM functionality based on the GSLIB library
// #define MFEM_USE_GSLIB

// Build the NVIDIA GPU/CUDA-enabled version of the MFEM library.
// Requires a CUDA compiler (nvcc).
// #define MFEM_USE_CUDA

// Build the AMD GPU/HIP-enabled version of the MFEM library.
// Requires a HIP compiler (hipcc).
// #define MFEM_USE_HIP

// Enable functionality based on the RAJA library.
// #define MFEM_USE_RAJA

// Enable functionality based on the OCCA library.
// #define MFEM_USE_OCCA

<<<<<<< HEAD
// Enable UMPIRE library
// #define MFEM_USE_UMPIRE
// #define MFEM_UMPIRE_HOST "@MFEM_UMPIRE_HOST@"
// #define MFEM_UMPIRE_DEVICE "@MFEM_UMPIRE_DEVICE@"
=======
// Enable functionality based on the libCEED library.
// #define MFEM_USE_CEED
>>>>>>> 67c195af

// Version of HYPRE used for building MFEM.
// #define MFEM_HYPRE_VERSION @MFEM_HYPRE_VERSION@

// Macro defined when PUMI is built with support for the Simmetrix SimModSuite
// library.
// #define MFEM_USE_SIMMETRIX

#endif // MFEM_CONFIG_HEADER<|MERGE_RESOLUTION|>--- conflicted
+++ resolved
@@ -144,15 +144,13 @@
 // Enable functionality based on the OCCA library.
 // #define MFEM_USE_OCCA
 
-<<<<<<< HEAD
-// Enable UMPIRE library
+// Enable functionality based on the libCEED library.
+// #define MFEM_USE_CEED
+        
+// Enable functionality based on the UMPIRE library.
 // #define MFEM_USE_UMPIRE
 // #define MFEM_UMPIRE_HOST "@MFEM_UMPIRE_HOST@"
 // #define MFEM_UMPIRE_DEVICE "@MFEM_UMPIRE_DEVICE@"
-=======
-// Enable functionality based on the libCEED library.
-// #define MFEM_USE_CEED
->>>>>>> 67c195af
 
 // Version of HYPRE used for building MFEM.
 // #define MFEM_HYPRE_VERSION @MFEM_HYPRE_VERSION@
