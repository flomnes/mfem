--- conflicted
+++ resolved
@@ -189,12 +189,8 @@
       GSSmoother M((SparseMatrix&)(*A));
       PCG(*A, M, B, X, 1, 500, 1e-12, 0.0);
 #else
-<<<<<<< HEAD
-      // 11. If MFEM was compiled with SuiteSparse, use UMFPACK to solve the system.
-=======
       // 11. If MFEM was compiled with SuiteSparse, use UMFPACK to solve the
       //     system.
->>>>>>> 16827089
       UMFPackSolver umf_solver;
       umf_solver.Control[UMFPACK_ORDERING] = UMFPACK_ORDERING_METIS;
       umf_solver.SetOperator(*A);
