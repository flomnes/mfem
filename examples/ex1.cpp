--- conflicted
+++ resolved
@@ -9,13 +9,8 @@
 //               ex1 -m ../data/fichera.mesh
 //               ex1 -m ../data/fichera-mixed.mesh
 //               ex1 -m ../data/toroid-wedge.mesh
-<<<<<<< HEAD
-//               ex1 -m ../data/annulus-pi-3.msh
-//               ex1 -m ../data/torus-pi-3.msh
-=======
 //               ex1 -m ../data/periodic-annulus-sector.msh
 //               ex1 -m ../data/periodic-torus-sector.msh
->>>>>>> dc4715e0
 //               ex1 -m ../data/square-disc-p2.vtk -o 2
 //               ex1 -m ../data/square-disc-p3.mesh -o 3
 //               ex1 -m ../data/square-disc-nurbs.mesh -o -1
