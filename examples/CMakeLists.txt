--- conflicted
+++ resolved
@@ -27,12 +27,8 @@
   ex18.cpp
   ex19.cpp
   ex20.cpp
-<<<<<<< HEAD
-  ex22.cpp
+  ex21.cpp
   ex23.cpp
-=======
-  ex21.cpp
->>>>>>> f8a3a379
   )
 
 if (MFEM_USE_MPI)
@@ -57,12 +53,8 @@
     ex18p.cpp
     ex19p.cpp
     ex20p.cpp
-<<<<<<< HEAD
-    ex22p.cpp
+    ex21p.cpp
     ex23p.cpp
-=======
-    ex21p.cpp
->>>>>>> f8a3a379
     )
 endif()
 
