# Copyright (c) 2010-2020, Lawrence Livermore National Security, LLC. Produced
# at the Lawrence Livermore National Laboratory. All Rights reserved. See files
# LICENSE and NOTICE for details. LLNL-CODE-806117.
#
# This file is part of the MFEM library. For more information and source code
# availability visit https://mfem.org.
#
# MFEM is free software; you can redistribute it and/or modify it under the
# terms of the BSD-3 license. We welcome feedback and contributions, see file
# CONTRIBUTING.md for details.

set(SUNDIALS_EXAMPLES_SRCS)
list(APPEND SUNDIALS_EXAMPLES_SRCS
  ex9.cpp
  ex10.cpp
  ex16.cpp
  )

if (MFEM_USE_MPI)
  list(APPEND SUNDIALS_EXAMPLES_SRCS
    ex9p.cpp
    ex10p.cpp
    ex16p.cpp
    )
endif()

# Include the source directory where mfem.hpp and mfem-performance.hpp are.
include_directories(BEFORE ${PROJECT_BINARY_DIR})

# Add "test_sundials" target, see below.
add_custom_target(test_sundials
  ${CMAKE_CTEST_COMMAND} -R sundials USES_TERMINAL)

# Add one executable per cpp file, adding "sundials_" as prefix. Sets
# "test_sundials" as a target that depends on the given examples.
set(PFX sundials_)
add_mfem_examples(SUNDIALS_EXAMPLES_SRCS ${PFX} "" test_sundials)

# Testing.
# The SUNDIALS tests can be run separately using the target "test_sundials"
# which builds the examples and runs:
#   ctest -R sundials

# Command line options for the tests.
<<<<<<< HEAD
# Example 9: test explicit CVODE time stepping
=======
# Example 9: test CVODE with CV_ADAMS (non-stiff implicit) time stepping
>>>>>>> c390dbbc
set(EX9_COMMON_OPTS -m ../../data/periodic-hexagon.mesh -p 0 -s 7)
set(EX9_TEST_OPTS ${EX9_COMMON_OPTS}  -r  2 -dt 0.0018 -vs 25)
set(EX9P_TEST_OPTS ${EX9_COMMON_OPTS} -rp 1 -dt 0.0009 -vs 50)
# Example 10: test CVODE with CV_BDF (stiff implicit) time stepping
set(EX10_COMMON_OPTS -m ../../data/beam-quad.mesh -o 2 -s 5 -dt 0.15 -tf 6 -vs 10)
set(EX10_TEST_OPTS ${EX10_COMMON_OPTS}  -r  2)
set(EX10P_TEST_OPTS ${EX10_COMMON_OPTS} -rp 1)
# Example 16: use the default options

# Add the tests: one test per source file.
foreach(SRC_FILE ${SUNDIALS_EXAMPLES_SRCS})
  get_filename_component(SRC_FILENAME ${SRC_FILE} NAME)
  string(REPLACE ".cpp" "" TEST_NAME ${SRC_FILENAME})
  string(TOUPPER ${TEST_NAME} UP_TEST_NAME)
  set(TEST_NAME ${PFX}${TEST_NAME})

  set(THIS_TEST_OPTIONS "-no-vis")
  list(APPEND THIS_TEST_OPTIONS ${${UP_TEST_NAME}_TEST_OPTS})
  # message(STATUS "Test ${TEST_NAME} options: ${THIS_TEST_OPTIONS}")

  if (NOT (${TEST_NAME} MATCHES ".*p$"))
    add_test(NAME ${TEST_NAME}_ser
      COMMAND ${TEST_NAME} ${THIS_TEST_OPTIONS})
  else()
    add_test(NAME ${TEST_NAME}_np=4
      COMMAND ${MPIEXEC} ${MPIEXEC_NUMPROC_FLAG} ${MFEM_MPI_NP}
      ${MPIEXEC_PREFLAGS}
      $<TARGET_FILE:${TEST_NAME}> ${THIS_TEST_OPTIONS}
      ${MPIEXEC_POSTFLAGS})
  endif()
endforeach()<|MERGE_RESOLUTION|>--- conflicted
+++ resolved
@@ -42,11 +42,7 @@
 #   ctest -R sundials
 
 # Command line options for the tests.
-<<<<<<< HEAD
-# Example 9: test explicit CVODE time stepping
-=======
 # Example 9: test CVODE with CV_ADAMS (non-stiff implicit) time stepping
->>>>>>> c390dbbc
 set(EX9_COMMON_OPTS -m ../../data/periodic-hexagon.mesh -p 0 -s 7)
 set(EX9_TEST_OPTS ${EX9_COMMON_OPTS}  -r  2 -dt 0.0018 -vs 25)
 set(EX9P_TEST_OPTS ${EX9_COMMON_OPTS} -rp 1 -dt 0.0009 -vs 50)
