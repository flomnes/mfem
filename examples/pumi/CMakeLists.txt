# Copyright (c) 2010, Lawrence Livermore National Security, LLC. Produced at the
# Lawrence Livermore National Laboratory. LLNL-CODE-443211. All Rights reserved.
# See file COPYRIGHT for details.
#
# This file is part of the MFEM library. For more information and source code
# availability see http://mfem.org.
#
# MFEM is free software; you can redistribute it and/or modify it under the
# terms of the GNU Lesser General Public License (as published by the Free
# Software Foundation) version 2.1 dated February 1999.

set(PUMI_EXAMPLES_SRCS)

if (MFEM_USE_PUMI AND MFEM_USE_MPI)
  list(APPEND PUMI_EXAMPLES_SRCS
    ex1.cpp
    ex1p.cpp
<<<<<<< HEAD
    atr_ex2.cpp
    ma_ex6p.cpp
=======
    ex2p.cpp
>>>>>>> 29368745
    )
endif()


# Include the source directory where mfem.hpp and mfem-performance.hpp are.
include_directories(BEFORE ${PROJECT_BINARY_DIR})

# Add "test_pumi" target, see below.
add_custom_target(test_pumi
  ${CMAKE_CTEST_COMMAND} -R pumi USES_TERMINAL)

# Add one executable per cpp file, adding "pumi_" as prefix. Sets
# "test_pumi" as a target that depends on the given examples.
set(PFX pumi_)
add_mfem_examples(PUMI_EXAMPLES_SRCS ${PFX} "" test_pumi)

# Testing.
# The PUMI tests can be run separately using the target "test_pumi"
# which builds the examples and runs:
#   ctest -R pumi

# Command line options for the tests.
# Example 9: test explicit CVODE time stepping
#set(EX9_COMMON_OPTS -m ../../data/periodic-hexagon.mesh -p 0 -s 11)
#set(EX9_TEST_OPTS ${EX9_COMMON_OPTS}  -r  2 -dt 0.0018 -vs 25)
#set(EX9P_TEST_OPTS ${EX9_COMMON_OPTS} -rp 1 -dt 0.0009 -vs 50)
# Example 10: test implicit CVODE time stepping
#set(EX10_COMMON_OPTS -m ../../data/beam-quad.mesh -o 2 -s 5 -dt 0.15 -vs 10)
#set(EX10_TEST_OPTS ${EX10_COMMON_OPTS}  -r  2)
#set(EX10P_TEST_OPTS ${EX10_COMMON_OPTS} -rp 1)
# Example 16: use the default options

# Add the tests: one test per source file.
foreach(SRC_FILE ${PUMI_EXAMPLES_SRCS})
  get_filename_component(SRC_FILENAME ${SRC_FILE} NAME)
  string(REPLACE ".cpp" "" TEST_NAME ${SRC_FILENAME})
  string(TOUPPER ${TEST_NAME} UP_TEST_NAME)
  set(TEST_NAME ${PFX}${TEST_NAME})

  set(THIS_TEST_OPTIONS "-no-vis")
  list(APPEND THIS_TEST_OPTIONS ${${UP_TEST_NAME}_TEST_OPTS})
  # message(STATUS "Test ${TEST_NAME} options: ${THIS_TEST_OPTIONS}")

  if (NOT (${TEST_NAME} MATCHES ".*p$"))
    add_test(NAME ${TEST_NAME}_ser
      COMMAND ${TEST_NAME} ${THIS_TEST_OPTIONS})
  else()
    add_test(NAME ${TEST_NAME}_np=4
      COMMAND ${MPIEXEC} ${MPIEXEC_NUMPROC_FLAG} 4
      ${MPIEXEC_PREFLAGS}
      $<TARGET_FILE:${TEST_NAME}> ${THIS_TEST_OPTIONS}
      ${MPIEXEC_POSTFLAGS})
  endif()
endforeach()<|MERGE_RESOLUTION|>--- conflicted
+++ resolved
@@ -15,12 +15,8 @@
   list(APPEND PUMI_EXAMPLES_SRCS
     ex1.cpp
     ex1p.cpp
-<<<<<<< HEAD
-    atr_ex2.cpp
-    ma_ex6p.cpp
-=======
-    ex2p.cpp
->>>>>>> 29368745
+    ex2.cpp
+    ex6p.cpp
     )
 endif()
 
