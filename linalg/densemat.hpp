// Copyright (c) 2010, Lawrence Livermore National Security, LLC. Produced at
// the Lawrence Livermore National Laboratory. LLNL-CODE-443211. All Rights
// reserved. See file COPYRIGHT for details.
//
// This file is part of the MFEM library. For more information and source code
// availability see http://mfem.org.
//
// MFEM is free software; you can redistribute it and/or modify it under the
// terms of the GNU Lesser General Public License (as published by the Free
// Software Foundation) version 2.1 dated February 1999.

#ifndef MFEM_DENSEMAT
#define MFEM_DENSEMAT

#include "../config/config.hpp"
#include "../general/globals.hpp"
#include "matrix.hpp"

namespace mfem
{

/// Data type dense matrix using column-major storage
class DenseMatrix : public Matrix
{
   friend class DenseTensor;
   friend class DenseMatrixInverse;

private:
   double *data;
   int capacity; // zero or negative capacity means we do not own the data.

   void Eigensystem(Vector &ev, DenseMatrix *evect = NULL);

   void Eigensystem(DenseMatrix &b, Vector &ev, DenseMatrix *evect = NULL);

   // Auxiliary method used in FNorm2() and FNorm()
   void FNorm(double &scale_factor, double &scaled_fnorm2) const;

public:
   /** Default constructor for DenseMatrix.
       Sets data = NULL and height = width = 0. */
   DenseMatrix();

   /// Copy constructor
   DenseMatrix(const DenseMatrix &);

   /// Creates square matrix of size s.
   explicit DenseMatrix(int s);

   /// Creates rectangular matrix of size m x n.
   DenseMatrix(int m, int n);

   /// Creates rectangular matrix equal to the transpose of mat.
   DenseMatrix(const DenseMatrix &mat, char ch);

   /// Construct a DenseMatrix using an existing data array.
   /** The DenseMatrix does not assume ownership of the data array, i.e. it will
       not delete the array. */
   DenseMatrix(double *d, int h, int w)
      : Matrix(h, w) { UseExternalData(d, h, w); }

   /// Change the data array and the size of the DenseMatrix.
   /** The DenseMatrix does not assume ownership of the data array, i.e. it will
       not delete the data array @a d. This method should not be used with
       DenseMatrix that owns its current data array. */
   void UseExternalData(double *d, int h, int w)
   { data = d; height = h; width = w; capacity = -h*w; }

   /// Change the data array and the size of the DenseMatrix.
   /** The DenseMatrix does not assume ownership of the data array, i.e. it will
       not delete the new array @a d. This method will delete the current data
       array, if owned. */
   void Reset(double *d, int h, int w)
   { if (OwnsData()) { delete [] data; } UseExternalData(d, h, w); }

   /** Clear the data array and the dimensions of the DenseMatrix. This method
       should not be used with DenseMatrix that owns its current data array. */
   void ClearExternalData() { data = NULL; height = width = 0; capacity = 0; }

   /// Delete the matrix data array (if owned) and reset the matrix state.
   void Clear()
   { if (OwnsData()) { delete [] data; } ClearExternalData(); }

   /// For backward compatibility define Size to be synonym of Width()
   int Size() const { return Width(); }

   /// Change the size of the DenseMatrix to s x s.
   void SetSize(int s) { SetSize(s, s); }

   /// Change the size of the DenseMatrix to h x w.
   void SetSize(int h, int w);

   /// Returns the matrix data array.
   inline double *Data() const { return data; }
   /// Returns the matrix data array.
   inline double *GetData() const { return data; }

   inline bool OwnsData() const { return (capacity > 0); }

   /// Returns reference to a_{ij}.
   inline double &operator()(int i, int j);

   /// Returns constant reference to a_{ij}.
   inline const double &operator()(int i, int j) const;

   /// Matrix inner product: tr(A^t B)
   double operator*(const DenseMatrix &m) const;

   /// Trace of a square matrix
   double Trace() const;

   /// Returns reference to a_{ij}.
   virtual double &Elem(int i, int j);

   /// Returns constant reference to a_{ij}.
   virtual const double &Elem(int i, int j) const;

   /// Matrix vector multiplication.
   void Mult(const double *x, double *y) const;

   /// Matrix vector multiplication.
   virtual void Mult(const Vector &x, Vector &y) const;

   /// Multiply a vector with the transpose matrix.
   void MultTranspose(const double *x, double *y) const;

   /// Multiply a vector with the transpose matrix.
   virtual void MultTranspose(const Vector &x, Vector &y) const;

   /// y += A.x
   void AddMult(const Vector &x, Vector &y) const;

   /// y += A^t x
   void AddMultTranspose(const Vector &x, Vector &y) const;

   /// y += a * A.x
   void AddMult_a(double a, const Vector &x, Vector &y) const;

   /// y += a * A^t x
   void AddMultTranspose_a(double a, const Vector &x, Vector &y) const;

   /// Compute y^t A x
   double InnerProduct(const double *x, const double *y) const;

   /// LeftScaling this = diag(s) * this
   void LeftScaling(const Vector & s);
   /// InvLeftScaling this = diag(1./s) * this
   void InvLeftScaling(const Vector & s);
   /// RightScaling: this = this * diag(s);
   void RightScaling(const Vector & s);
   /// InvRightScaling: this = this * diag(1./s);
   void InvRightScaling(const Vector & s);
   /// SymmetricScaling this = diag(sqrt(s)) * this * diag(sqrt(s))
   void SymmetricScaling(const Vector & s);
   /// InvSymmetricScaling this = diag(sqrt(1./s)) * this * diag(sqrt(1./s))
   void InvSymmetricScaling(const Vector & s);

   /// Compute y^t A x
   double InnerProduct(const Vector &x, const Vector &y) const
   { return InnerProduct((const double *)x, (const double *)y); }

   /// Returns a pointer to the inverse matrix.
   virtual MatrixInverse *Inverse() const;

   /// Replaces the current matrix with its inverse
   void Invert();

   /// Replaces the current matrix with its square root inverse
   void SquareRootInverse();

   /// Calculates the determinant of the matrix
   /// (optimized for 2x2, 3x3, and 4x4 matrices)
   double Det() const;

   double Weight() const;

   /** @brief Set the matrix to alpha * A, assuming that A has the same
       dimensions as the matrix and uses column-major layout. */
   void Set(double alpha, const double *A);
   /// Set the matrix to alpha * A.
   void Set(double alpha, const DenseMatrix &A)
   {
      SetSize(A.Height(), A.Width());
      Set(alpha, A.GetData());
   }

   /// Adds the matrix A multiplied by the number c to the matrix
   void Add(const double c, const DenseMatrix &A);

   /// Sets the matrix elements equal to constant c
   DenseMatrix &operator=(double c);

   /// Copy the matrix entries from the given array
   DenseMatrix &operator=(const double *d);

   /// Sets the matrix size and elements equal to those of m
   DenseMatrix &operator=(const DenseMatrix &m);

   DenseMatrix &operator+=(const double *m);
   DenseMatrix &operator+=(const DenseMatrix &m);

   DenseMatrix &operator-=(const DenseMatrix &m);

   DenseMatrix &operator*=(double c);

   /// (*this) = -(*this)
   void Neg();

   /// Take the 2-norm of the columns of A and store in v
   void Norm2(double *v) const;

   /// Compute the norm ||A|| = max_{ij} |A_{ij}|
   double MaxMaxNorm() const;

   /// Compute the Frobenius norm of the matrix
   double FNorm() const { double s, n2; FNorm(s, n2); return s*sqrt(n2); }

   /// Compute the square of the Frobenius norm of the matrix
   double FNorm2() const { double s, n2; FNorm(s, n2); return s*s*n2; }

   /// Compute eigenvalues of A x = ev x where A = *this
   void Eigenvalues(Vector &ev)
   { Eigensystem(ev); }

   /// Compute eigenvalues and eigenvectors of A x = ev x where A = *this
   void Eigenvalues(Vector &ev, DenseMatrix &evect)
   { Eigensystem(ev, &evect); }

   /// Compute eigenvalues and eigenvectors of A x = ev x where A = *this
   void Eigensystem(Vector &ev, DenseMatrix &evect)
   { Eigensystem(ev, &evect); }

   /** Compute generalized eigenvalues and eigenvectors of A x = ev B x,
       where A = *this */
   void Eigenvalues(DenseMatrix &b, Vector &ev)
   { Eigensystem(b, ev); }

   /// Compute generalized eigenvalues of A x = ev B x, where A = *this
   void Eigenvalues(DenseMatrix &b, Vector &ev, DenseMatrix &evect)
   { Eigensystem(b, ev, &evect); }

   /** Compute generalized eigenvalues and eigenvectors of A x = ev B x,
       where A = *this */
   void Eigensystem(DenseMatrix &b, Vector &ev, DenseMatrix &evect)
   { Eigensystem(b, ev, &evect); }

   void SingularValues(Vector &sv) const;
   int Rank(double tol) const;

   /// Return the i-th singular value (decreasing order) of NxN matrix, N=1,2,3.
   double CalcSingularvalue(const int i) const;

   /** Return the eigenvalues (in increasing order) and eigenvectors of a
       2x2 or 3x3 symmetric matrix. */
   void CalcEigenvalues(double *lambda, double *vec) const;

   void GetRow(int r, Vector &row) const;
   void GetColumn(int c, Vector &col) const;
   double *GetColumn(int col) { return data + col*height; }
   const double *GetColumn(int col) const { return data + col*height; }

   void GetColumnReference(int c, Vector &col)
   { col.SetDataAndSize(data + c * height, height); }

   void SetRow(int r, const double* row);
   void SetRow(int r, const Vector &row);

   void SetCol(int c, const double* col);
   void SetCol(int c, const Vector &col);


   /// Set all entries of a row to the specified value.
   void SetRow(int row, double value);
   /// Set all entries of a column to the specified value.
   void SetCol(int col, double value);

   /// Returns the diagonal of the matrix
   void GetDiag(Vector &d) const;
   /// Returns the l1 norm of the rows of the matrix v_i = sum_j |a_ij|
   void Getl1Diag(Vector &l) const;
   /// Compute the row sums of the DenseMatrix
   void GetRowSums(Vector &l) const;

   /// Creates n x n diagonal matrix with diagonal elements c
   void Diag(double c, int n);
   /// Creates n x n diagonal matrix with diagonal given by diag
   void Diag(double *diag, int n);

   /// (*this) = (*this)^t
   void Transpose();
   /// (*this) = A^t
   void Transpose(const DenseMatrix &A);
   /// (*this) = 1/2 ((*this) + (*this)^t)
   void Symmetrize();

   void Lump();

   /** Given a DShape matrix (from a scalar FE), stored in *this, returns the
       CurlShape matrix. If *this is a N by D matrix, then curl is a D*N by
       D*(D-1)/2 matrix. The size of curl must be set outside. The dimension D
       can be either 2 or 3. */
   void GradToCurl(DenseMatrix &curl);
   /** Given a DShape matrix (from a scalar FE), stored in *this,
       returns the DivShape vector. If *this is a N by dim matrix,
       then div is a dim*N vector. The size of div must be set
       outside.  */
   void GradToDiv(Vector &div);

   /// Copy rows row1 through row2 from A to *this
   void CopyRows(const DenseMatrix &A, int row1, int row2);
   /// Copy columns col1 through col2 from A to *this
   void CopyCols(const DenseMatrix &A, int col1, int col2);
   /// Copy the m x n submatrix of A at row/col offsets Aro/Aco to *this
   void CopyMN(const DenseMatrix &A, int m, int n, int Aro, int Aco);
   /// Copy matrix A to the location in *this at row_offset, col_offset
   void CopyMN(const DenseMatrix &A, int row_offset, int col_offset);
   /// Copy matrix A^t to the location in *this at row_offset, col_offset
   void CopyMNt(const DenseMatrix &A, int row_offset, int col_offset);
   /** Copy the m x n submatrix of A at row/col offsets Aro/Aco to *this at
       row_offset, col_offset */
   void CopyMN(const DenseMatrix &A, int m, int n, int Aro, int Aco,
               int row_offset, int col_offset);
   /// Copy c on the diagonal of size n to *this at row_offset, col_offset
   void CopyMNDiag(double c, int n, int row_offset, int col_offset);
   /// Copy diag on the diagonal of size n to *this at row_offset, col_offset
   void CopyMNDiag(double *diag, int n, int row_offset, int col_offset);
   /// Copy All rows and columns except m and n from A
   void CopyExceptMN(const DenseMatrix &A, int m, int n);

   /// Perform (ro+i,co+j)+=A(i,j) for 0<=i<A.Height, 0<=j<A.Width
   void AddMatrix(DenseMatrix &A, int ro, int co);
   /// Perform (ro+i,co+j)+=a*A(i,j) for 0<=i<A.Height, 0<=j<A.Width
   void AddMatrix(double a, const DenseMatrix &A, int ro, int co);

   /// Add the matrix 'data' to the Vector 'v' at the given 'offset'
   void AddToVector(int offset, Vector &v) const;
   /// Get the matrix 'data' from the Vector 'v' at the given 'offset'
   void GetFromVector(int offset, const Vector &v);
   /** If (dofs[i] < 0 and dofs[j] >= 0) or (dofs[i] >= 0 and dofs[j] < 0)
       then (*this)(i,j) = -(*this)(i,j).  */
   void AdjustDofDirection(Array<int> &dofs);

   /// Replace small entries, abs(a_ij) <= eps, with zero.
   void Threshold(double eps);

   /** Count the number of entries in the matrix for which isfinite
       is false, i.e. the entry is a NaN or +/-Inf. */
   int CheckFinite() const { return mfem::CheckFinite(data, height*width); }

   /// Prints matrix to stream out.
   virtual void Print(std::ostream &out = mfem::out, int width_ = 4) const;
   virtual void PrintMatlab(std::ostream &out = mfem::out) const;
   /// Prints the transpose matrix to stream out.
   virtual void PrintT(std::ostream &out = mfem::out, int width_ = 4) const;

   /// Invert and print the numerical conditioning of the inversion.
   void TestInversion();

   long MemoryUsage() const { return std::abs(capacity) * sizeof(double); }

   /// Destroys dense matrix.
   virtual ~DenseMatrix();
};

/// C = A + alpha*B
void Add(const DenseMatrix &A, const DenseMatrix &B,
         double alpha, DenseMatrix &C);

/// C = alpha*A + beta*B
void Add(double alpha, const double *A,
         double beta,  const double *B, DenseMatrix &C);

/// C = alpha*A + beta*B
void Add(double alpha, const DenseMatrix &A,
         double beta,  const DenseMatrix &B, DenseMatrix &C);

<<<<<<< HEAD
/// @brief Solves the linear system, `A * X = B` for `X`
=======
/// @brief Solves the dense linear system, `A * X = B` for `X`
>>>>>>> 4f88b061
///
/// @param [in,out] A the square matrix for the linear system
/// @param [in,out] X the rhs vector, B, on input, the solution, X, on output.
/// @param [in] TOL optional fuzzy comparison tolerance. Defaults to 1e-9.
///
/// @return status set to true if successful, otherwise, false.
///
/// @note This routine may replace the contents of the input Matrix, A, with the
///       corresponding LU factorization of the matrix. Matrices of size 1x1 and
///       2x2 are handled explicitly.
///
/// @pre A.IsSquare() == true
/// @pre X != nullptr
bool LinearSolve(DenseMatrix& A, double* X, double TOL = 1.e-9);

/// Matrix matrix multiplication.  A = B * C.
void Mult(const DenseMatrix &b, const DenseMatrix &c, DenseMatrix &a);

/// Matrix matrix multiplication.  A += B * C.
void AddMult(const DenseMatrix &b, const DenseMatrix &c, DenseMatrix &a);

/// Matrix matrix multiplication.  A += alpha * B * C.
void AddMult_a(double alpha, const DenseMatrix &b, const DenseMatrix &c,
               DenseMatrix &a);

/** Calculate the adjugate of a matrix (for NxN matrices, N=1,2,3) or the matrix
    adj(A^t.A).A^t for rectangular matrices (2x1, 3x1, or 3x2). This operation
    is well defined even when the matrix is not full rank. */
void CalcAdjugate(const DenseMatrix &a, DenseMatrix &adja);

/// Calculate the transposed adjugate of a matrix (for NxN matrices, N=1,2,3)
void CalcAdjugateTranspose(const DenseMatrix &a, DenseMatrix &adjat);

/** Calculate the inverse of a matrix (for NxN matrices, N=1,2,3) or the
    left inverse (A^t.A)^{-1}.A^t (for 2x1, 3x1, or 3x2 matrices) */
void CalcInverse(const DenseMatrix &a, DenseMatrix &inva);

/// Calculate the inverse transpose of a matrix (for NxN matrices, N=1,2,3)
void CalcInverseTranspose(const DenseMatrix &a, DenseMatrix &inva);

/** For a given Nx(N-1) (N=2,3) matrix J, compute a vector n such that
    n_k = (-1)^{k+1} det(J_k), k=1,..,N, where J_k is the matrix J with the
    k-th row removed. Note: J^t.n = 0, det([n|J])=|n|^2=det(J^t.J). */
void CalcOrtho(const DenseMatrix &J, Vector &n);

/// Calculate the matrix A.At
void MultAAt(const DenseMatrix &a, DenseMatrix &aat);

/// ADAt = A D A^t, where D is diagonal
void MultADAt(const DenseMatrix &A, const Vector &D, DenseMatrix &ADAt);

/// ADAt += A D A^t, where D is diagonal
void AddMultADAt(const DenseMatrix &A, const Vector &D, DenseMatrix &ADAt);

/// Multiply a matrix A with the transpose of a matrix B:   A*Bt
void MultABt(const DenseMatrix &A, const DenseMatrix &B, DenseMatrix &ABt);

/// ADBt = A D B^t, where D is diagonal
void MultADBt(const DenseMatrix &A, const Vector &D,
              const DenseMatrix &B, DenseMatrix &ADBt);

/// ABt += A * B^t
void AddMultABt(const DenseMatrix &A, const DenseMatrix &B, DenseMatrix &ABt);

/// ADBt = A D B^t, where D is diagonal
void AddMultADBt(const DenseMatrix &A, const Vector &D,
                 const DenseMatrix &B, DenseMatrix &ADBt);

/// ABt += a * A * B^t
void AddMult_a_ABt(double a, const DenseMatrix &A, const DenseMatrix &B,
                   DenseMatrix &ABt);

/// Multiply the transpose of a matrix A with a matrix B:   At*B
void MultAtB(const DenseMatrix &A, const DenseMatrix &B, DenseMatrix &AtB);

/// AAt += a * A * A^t
void AddMult_a_AAt(double a, const DenseMatrix &A, DenseMatrix &AAt);

/// AAt = a * A * A^t
void Mult_a_AAt(double a, const DenseMatrix &A, DenseMatrix &AAt);

/// Make a matrix from a vector V.Vt
void MultVVt(const Vector &v, DenseMatrix &vvt);

void MultVWt(const Vector &v, const Vector &w, DenseMatrix &VWt);

/// VWt += v w^t
void AddMultVWt(const Vector &v, const Vector &w, DenseMatrix &VWt);

/// VVt += v v^t
void AddMultVVt(const Vector &v, DenseMatrix &VWt);

/// VWt += a * v w^t
void AddMult_a_VWt(const double a, const Vector &v, const Vector &w,
                   DenseMatrix &VWt);

/// VVt += a * v v^t
void AddMult_a_VVt(const double a, const Vector &v, DenseMatrix &VVt);


/** Class that can compute LU factorization of external data and perform various
    operations with the factored data. */
class LUFactors
{
public:
   double *data;
   int *ipiv;
#ifdef MFEM_USE_LAPACK
   static const int ipiv_base = 1;
#else
   static const int ipiv_base = 0;
#endif

   /** With this constructor, the (public) data and ipiv members should be set
       explicitly before calling class methods. */
   LUFactors() { }

   LUFactors(double *data_, int *ipiv_) : data(data_), ipiv(ipiv_) { }

   /**
    * @brief Compute the LU factorization of the current matrix
    *
    * Factorize the current matrix of size (m x m) overwriting it with the
    * LU factors. The factorization is such that L.U = P.A, where A is the
    * original matrix and P is a permutation matrix represented by ipiv.
    *
    * @param [in] m size of the square matrix
<<<<<<< HEAD
    * @param [in] TOL optional fuzzy comparison tolerance. Defaults to 1e-9.
    *
    * @return status set to true if successful, otherwise, false.
    */
   bool Factor(int m, double TOL = 1.e-9 );
=======
    * @param [in] TOL optional fuzzy comparison tolerance. Defaults to 0.0.
    *
    * @return status set to true if successful, otherwise, false.
    */
   bool Factor(int m, double TOL = 0.0);
>>>>>>> 4f88b061

   /** Assuming L.U = P.A factored data of size (m x m), compute |A|
       from the diagonal values of U and the permutation information. */
   double Det(int m) const;

   /** Assuming L.U = P.A factored data of size (m x m), compute X <- A X,
       for a matrix X of size (m x n). */
   void Mult(int m, int n, double *X) const;

   /** Assuming L.U = P.A factored data of size (m x m), compute
       X <- L^{-1} P X, for a matrix X of size (m x n). */
   void LSolve(int m, int n, double *X) const;

   /** Assuming L.U = P.A factored data of size (m x m), compute
       X <- U^{-1} X, for a matrix X of size (m x n). */
   void USolve(int m, int n, double *X) const;

   /** Assuming L.U = P.A factored data of size (m x m), compute X <- A^{-1} X,
       for a matrix X of size (m x n). */
   void Solve(int m, int n, double *X) const;

   /** Assuming L.U = P.A factored data of size (m x m), compute X <- X A^{-1},
       for a matrix X of size (n x m). */
   void RightSolve(int m, int n, double *X) const;

   /// Assuming L.U = P.A factored data of size (m x m), compute X <- A^{-1}.
   void GetInverseMatrix(int m, double *X) const;

   /** Given an (n x m) matrix A21, compute X2 <- X2 - A21 X1, for matrices X1,
       and X2 of size (m x r) and (n x r), respectively. */
   static void SubMult(int m, int n, int r, const double *A21,
                       const double *X1, double *X2);

   /** Assuming P.A = L.U factored data of size (m x m), compute the 2x2 block
       decomposition:
          | P 0 | |  A  A12 | = |  L  0 | | U U12 |
          | 0 I | | A21 A22 |   | L21 I | | 0 S22 |
       where A12, A21, and A22 are matrices of size (m x n), (n x m), and
       (n x n), respectively. The blocks are overwritten as follows:
          A12 <- U12 = L^{-1} P A12
          A21 <- L21 = A21 U^{-1}
          A22 <- S22 = A22 - L21 U12.
       The block S22 is the Schur complement. */
   void BlockFactor(int m, int n, double *A12, double *A21, double *A22) const;

   /** Given BlockFactor()'d data, perform the forward block solve for the
       linear system:
          |  A  A12 | | X1 | = | B1 |
          | A21 A22 | | X2 |   | B2 |
       written in the factored form:
          |  L  0 | | U U12 | | X1 | = | P 0 | | B1 |
          | L21 I | | 0 S22 | | X2 |   | 0 I | | B2 |.
       The resulting blocks Y1, Y2 solve the system:
          |  L  0 | | Y1 | = | P 0 | | B1 |
          | L21 I | | Y2 |   | 0 I | | B2 |
       The blocks are overwritten as follows:
          B1 <- Y1 = L^{-1} P B1
          B2 <- Y2 = B2 - L21 Y1 = B2 - A21 A^{-1} B1
       The blocks B1/Y1 and B2/Y2 are of size (m x r) and (n x r), respectively.
       The Schur complement system is given by: S22 X2 = Y2. */
   void BlockForwSolve(int m, int n, int r, const double *L21,
                       double *B1, double *B2) const;

   /** Given BlockFactor()'d data, perform the backward block solve in
          | U U12 | | X1 | = | Y1 |
          | 0 S22 | | X2 |   | Y2 |.
       The input is the solution block X2 and the block Y1 resulting from
       BlockForwSolve(). The result block X1 overwrites input block Y1:
          Y1 <- X1 = U^{-1} (Y1 - U12 X2). */
   void BlockBackSolve(int m, int n, int r, const double *U12,
                       const double *X2, double *Y1) const;
};


/** Data type for inverse of square dense matrix.
    Stores LU factors */
class DenseMatrixInverse : public MatrixInverse
{
private:
   const DenseMatrix *a;
   LUFactors lu;

public:
   /// Default constructor.
   DenseMatrixInverse() : a(NULL), lu(NULL, NULL) { }

   /** Creates square dense matrix. Computes factorization of mat
       and stores LU factors. */
   DenseMatrixInverse(const DenseMatrix &mat);

   /// Same as above but does not factorize the matrix.
   DenseMatrixInverse(const DenseMatrix *mat);

   ///  Get the size of the inverse matrix
   int Size() const { return Width(); }

   /// Factor the current DenseMatrix, *a
   void Factor();

   /// Factor a new DenseMatrix of the same size
   void Factor(const DenseMatrix &mat);

   virtual void SetOperator(const Operator &op);

   /// Matrix vector multiplication with the inverse of dense matrix.
   virtual void Mult(const Vector &x, Vector &y) const;

   /// Multiply the inverse matrix by another matrix: X = A^{-1} B.
   void Mult(const DenseMatrix &B, DenseMatrix &X) const;

   /// Multiply the inverse matrix by another matrix: X <- A^{-1} X.
   void Mult(DenseMatrix &X) const { lu.Solve(width, X.Width(), X.Data()); }

   /// Compute and return the inverse matrix in Ainv.
   void GetInverseMatrix(DenseMatrix &Ainv) const;

   /// Compute the determinant of the original DenseMatrix using the LU factors.
   double Det() const { return lu.Det(width); }

   /// Print the numerical conditioning of the inversion: ||A^{-1} A - I||.
   void TestInversion();

   /// Destroys dense inverse matrix.
   virtual ~DenseMatrixInverse();
};


class DenseMatrixEigensystem
{
   DenseMatrix &mat;
   Vector      EVal;
   DenseMatrix EVect;
   Vector ev;
   int n;

#ifdef MFEM_USE_LAPACK
   double *work;
   char jobz, uplo;
   int lwork, info;
#endif

public:

   DenseMatrixEigensystem(DenseMatrix &m);
   DenseMatrixEigensystem(const DenseMatrixEigensystem &other);
   void Eval();
   Vector &Eigenvalues() { return EVal; }
   DenseMatrix &Eigenvectors() { return EVect; }
   double Eigenvalue(int i) { return EVal(i); }
   const Vector &Eigenvector(int i)
   {
      ev.SetData(EVect.Data() + i * EVect.Height());
      return ev;
   }
   ~DenseMatrixEigensystem();
};


class DenseMatrixSVD
{
   Vector sv;
   int m, n;

#ifdef MFEM_USE_LAPACK
   double *work;
   char jobu, jobvt;
   int lwork, info;
#endif

   void Init();
public:

   DenseMatrixSVD(DenseMatrix &M);
   DenseMatrixSVD(int h, int w);
   void Eval(DenseMatrix &M);
   Vector &Singularvalues() { return sv; }
   double Singularvalue(int i) { return sv(i); }
   ~DenseMatrixSVD();
};

class Table;

/// Rank 3 tensor (array of matrices)
class DenseTensor
{
private:
   DenseMatrix Mk;
   Memory<double> tdata;
   int nk;

public:
   DenseTensor()
   {
      nk = 0;
      tdata.Reset();
   }

   DenseTensor(int i, int j, int k)
      : Mk(NULL, i, j)
   {
      nk = k;
      tdata.New(i*j*k);
   }

   /// Copy constructor: deep copy
   DenseTensor(const DenseTensor &other)
      : Mk(NULL, other.Mk.height, other.Mk.width), nk(other.nk)
   {
      const int size = Mk.Height()*Mk.Width()*nk;
      if (size > 0)
      {
         tdata.New(size, other.tdata.GetMemoryType());
         tdata.CopyFrom(other.tdata, size);
      }
      else
      {
         tdata.Reset();
      }
   }

   int SizeI() const { return Mk.Height(); }
   int SizeJ() const { return Mk.Width(); }
   int SizeK() const { return nk; }

   int TotalSize() const { return SizeI()*SizeJ()*SizeK(); }

   void SetSize(int i, int j, int k)
   {
      const MemoryType mt = tdata.GetMemoryType();
      tdata.Delete();
      Mk.UseExternalData(NULL, i, j);
      nk = k;
      tdata.New(i*j*k, mt);
   }

   void UseExternalData(double *ext_data, int i, int j, int k)
   {
      tdata.Delete();
      Mk.UseExternalData(NULL, i, j);
      nk = k;
      tdata.Wrap(ext_data, i*j*k, false);
   }

   /// Sets the tensor elements equal to constant c
   DenseTensor &operator=(double c);

   DenseMatrix &operator()(int k)
   {
      MFEM_ASSERT_INDEX_IN_RANGE(k, 0, SizeK());
      Mk.data = GetData(k);
      return Mk;
   }
   const DenseMatrix &operator()(int k) const
   { return const_cast<DenseTensor&>(*this)(k); }

   double &operator()(int i, int j, int k)
   {
      MFEM_ASSERT_INDEX_IN_RANGE(i, 0, SizeI());
      MFEM_ASSERT_INDEX_IN_RANGE(j, 0, SizeJ());
      MFEM_ASSERT_INDEX_IN_RANGE(k, 0, SizeK());
      return tdata[i+SizeI()*(j+SizeJ()*k)];
   }

   const double &operator()(int i, int j, int k) const
   {
      MFEM_ASSERT_INDEX_IN_RANGE(i, 0, SizeI());
      MFEM_ASSERT_INDEX_IN_RANGE(j, 0, SizeJ());
      MFEM_ASSERT_INDEX_IN_RANGE(k, 0, SizeK());
      return tdata[i+SizeI()*(j+SizeJ()*k)];
   }

   double *GetData(int k)
   {
      MFEM_ASSERT_INDEX_IN_RANGE(k, 0, SizeK());
      return tdata+k*Mk.Height()*Mk.Width();
   }

   double *Data() { return tdata; }

   const double *Data() const { return tdata; }

   Memory<double> &GetMemory() { return tdata; }
   const Memory<double> &GetMemory() const { return tdata; }

   /** Matrix-vector product from unassembled element matrices, assuming both
       'x' and 'y' use the same elem_dof table. */
   void AddMult(const Table &elem_dof, const Vector &x, Vector &y) const;

   void Clear()
   { UseExternalData(NULL, 0, 0, 0); }

   long MemoryUsage() const { return nk*Mk.MemoryUsage(); }

   /// Shortcut for mfem::Read( GetMemory(), TotalSize(), on_dev).
   const double *Read(bool on_dev = true) const
   { return mfem::Read(tdata, Mk.Height()*Mk.Width()*nk, on_dev); }

   /// Shortcut for mfem::Read(GetMemory(), TotalSize(), false).
   const double *HostRead() const
   { return mfem::Read(tdata, Mk.Height()*Mk.Width()*nk, false); }

   /// Shortcut for mfem::Write(GetMemory(), TotalSize(), on_dev).
   double *Write(bool on_dev = true)
   { return mfem::Write(tdata, Mk.Height()*Mk.Width()*nk, on_dev); }

   /// Shortcut for mfem::Write(GetMemory(), TotalSize(), false).
   double *HostWrite()
   { return mfem::Write(tdata, Mk.Height()*Mk.Width()*nk, false); }

   /// Shortcut for mfem::ReadWrite(GetMemory(), TotalSize(), on_dev).
   double *ReadWrite(bool on_dev = true)
   { return mfem::ReadWrite(tdata, Mk.Height()*Mk.Width()*nk, on_dev); }

   /// Shortcut for mfem::ReadWrite(GetMemory(), TotalSize(), false).
   double *HostReadWrite()
   { return mfem::ReadWrite(tdata, Mk.Height()*Mk.Width()*nk, false); }

   ~DenseTensor() { tdata.Delete(); }
};


// Inline methods

inline double &DenseMatrix::operator()(int i, int j)
{
   MFEM_ASSERT(data && i >= 0 && i < height && j >= 0 && j < width, "");
   return data[i+j*height];
}

inline const double &DenseMatrix::operator()(int i, int j) const
{
   MFEM_ASSERT(data && i >= 0 && i < height && j >= 0 && j < width, "");
   return data[i+j*height];
}

} // namespace mfem

#endif<|MERGE_RESOLUTION|>--- conflicted
+++ resolved
@@ -374,11 +374,7 @@
 void Add(double alpha, const DenseMatrix &A,
          double beta,  const DenseMatrix &B, DenseMatrix &C);
 
-<<<<<<< HEAD
-/// @brief Solves the linear system, `A * X = B` for `X`
-=======
 /// @brief Solves the dense linear system, `A * X = B` for `X`
->>>>>>> 4f88b061
 ///
 /// @param [in,out] A the square matrix for the linear system
 /// @param [in,out] X the rhs vector, B, on input, the solution, X, on output.
@@ -506,19 +502,11 @@
     * original matrix and P is a permutation matrix represented by ipiv.
     *
     * @param [in] m size of the square matrix
-<<<<<<< HEAD
-    * @param [in] TOL optional fuzzy comparison tolerance. Defaults to 1e-9.
-    *
-    * @return status set to true if successful, otherwise, false.
-    */
-   bool Factor(int m, double TOL = 1.e-9 );
-=======
     * @param [in] TOL optional fuzzy comparison tolerance. Defaults to 0.0.
     *
     * @return status set to true if successful, otherwise, false.
     */
    bool Factor(int m, double TOL = 0.0);
->>>>>>> 4f88b061
 
    /** Assuming L.U = P.A factored data of size (m x m), compute |A|
        from the diagonal values of U and the permutation information. */
