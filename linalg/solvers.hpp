--- conflicted
+++ resolved
@@ -430,11 +430,7 @@
    LBFGSSolver(MPI_Comm _comm) : NewtonSolver(_comm) { }
 #endif
 
-<<<<<<< HEAD
-   void SetKDim(int dim) { m = dim; }
-=======
    void SetHistorySize(int dim) { m = dim; }
->>>>>>> f34493eb
 
    /// Solve the nonlinear system with right-hand side @a b.
    /** If `b.Size() != Height()`, then @a b is assumed to be zero. */
