--- conflicted
+++ resolved
@@ -191,24 +191,15 @@
    , Rows(NULL)
    , ColPtrJ(NULL)
    , ColPtrNode(NULL)
-<<<<<<< HEAD
-=======
    , At(NULL)
->>>>>>> 01d916f3
    , isSorted(true)
 {
 #ifdef MFEM_USE_MEMALLOC
    NodesMem = NULL;
 #endif
-<<<<<<< HEAD
-   I = new int[height+1];
-   J = new int[height];
-   A = new double[height];
-=======
    I.New(height + 1);
    J.New(height);
    A.New(height);
->>>>>>> 01d916f3
 
    for (int i = 0; i <= height; i++)
    {
@@ -3682,15 +3673,4 @@
    mfem::Swap(isSorted, other.isSorted);
 }
 
-
-
-}
-
-
-
-
-
-
-
-
-
+}