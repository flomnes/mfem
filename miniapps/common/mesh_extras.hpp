// Copyright (c) 2010-2020, Lawrence Livermore National Security, LLC. Produced
// at the Lawrence Livermore National Laboratory. All Rights reserved. See files
// LICENSE and NOTICE for details. LLNL-CODE-806117.
//
// This file is part of the MFEM library. For more information and source code
// availability visit https://mfem.org.
//
// MFEM is free software; you can redistribute it and/or modify it under the
// terms of the BSD-3 license. We welcome feedback and contributions, see file
// CONTRIBUTING.md for details.

#ifndef MFEM_MESH_EXTRAS
#define MFEM_MESH_EXTRAS

#include "mfem.hpp"
#include <sstream>

namespace mfem
{

namespace common
{

class ElementMeshStream : public std::stringstream
{
public:
   ElementMeshStream(Element::Type e);
};

<<<<<<< HEAD
void
MergeMeshNodes(Mesh * mesh, int logging = 0);

void
IdentifyPeriodicMeshVertices(const Mesh & mesh,
                             const std::vector<Vector> & trans_vecs,
                             Array<int> & v2v,
                             int logging);
Mesh *
MakePeriodicMesh(Mesh * mesh, const Array<int> & v2v,
                 int logging = 0);

} // namespace miniapps
=======
/// Merges vertices which lie at the same location
void MergeMeshNodes(Mesh * mesh, int logging);

/// Convert a set of attribute numbers to a marker array
/** The marker array will be of size max_attr and it will contain only zeroes
    and ones. Ones indicate which attribute numbers are present in the attrs
    array. In the special case when attrs has a single entry equal to -1 the
    marker array will contain all ones. */
void AttrToMarker(int max_attr, const Array<int> &attrs, Array<int> &marker);

} // namespace common
>>>>>>> ae0c6508

} // namespace mfem

#endif<|MERGE_RESOLUTION|>--- conflicted
+++ resolved
@@ -27,9 +27,8 @@
    ElementMeshStream(Element::Type e);
 };
 
-<<<<<<< HEAD
-void
-MergeMeshNodes(Mesh * mesh, int logging = 0);
+/// Merges vertices which lie at the same location
+void MergeMeshNodes(Mesh * mesh, int logging = 0);
 
 void
 IdentifyPeriodicMeshVertices(const Mesh & mesh,
@@ -40,11 +39,6 @@
 MakePeriodicMesh(Mesh * mesh, const Array<int> & v2v,
                  int logging = 0);
 
-} // namespace miniapps
-=======
-/// Merges vertices which lie at the same location
-void MergeMeshNodes(Mesh * mesh, int logging);
-
 /// Convert a set of attribute numbers to a marker array
 /** The marker array will be of size max_attr and it will contain only zeroes
     and ones. Ones indicate which attribute numbers are present in the attrs
@@ -53,7 +47,6 @@
 void AttrToMarker(int max_attr, const Array<int> &attrs, Array<int> &marker);
 
 } // namespace common
->>>>>>> ae0c6508
 
 } // namespace mfem
 
