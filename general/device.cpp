--- conflicted
+++ resolved
@@ -138,11 +138,7 @@
 #ifdef MFEM_USE_CUDA
 static void DeviceSetup(const int dev, int &ngpu)
 {
-<<<<<<< HEAD
    ngpu = CuGetDeviceCount();
-=======
-   MFEM_GPU_CHECK(cudaGetDeviceCount(&ngpu));
->>>>>>> f8a3a379
    MFEM_VERIFY(ngpu > 0, "No CUDA device found!");
    MFEM_GPU_CHECK(cudaSetDevice(dev));
 }
