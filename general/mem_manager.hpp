--- conflicted
+++ resolved
@@ -38,7 +38,7 @@
    /// Adds an address in the map
    void *Insert(void *ptr, const std::size_t bytes);
 
-<<<<<<< HEAD
+/*
    /// Main malloc template function. Allocates n*size bytes and returns a
    /// pointer to the allocated memory.
    template<class T>
@@ -51,32 +51,19 @@
 #endif // MFEM_DEBUG
       return static_cast<T*>(MM().Insert(ptr, n*sizeof(T)));
    }
-=======
+*/
    /// Remove the address from the map, as well as all its aliases
    void *Erase(void *ptr);
->>>>>>> ff9819e4
 
    /// Return true if the memory manager is used: pointers seen by mfem::New and
    /// mfem::Delete will be inserted in the ledger and erased from it
    static inline bool UsingMM()
    {
-<<<<<<< HEAD
-      static_assert(!std::is_void<T>::value, "Cannot Delete a void pointer. "
-                    "Explicitly provide the correct type as a template parameter.");
-      if (!ptr) { return; }
-#ifndef MFEM_USE_MMU
-      delete [] ptr;
-#else
-      mm::MM().MmuFree(ptr);
-#endif // MFEM_DEBUG
-      mm::MM().Erase(ptr);
-=======
 #ifdef MFEM_USE_MM
       return true;
 #else
       return false;
 #endif
->>>>>>> ff9819e4
    }
 
    /// Disable the memory manager: Ptr, Push and Pull will be no-op
@@ -85,17 +72,6 @@
    /// Enable the memory manager: Ptr, Push and Pull wont be no-op
    void Enable() { enabled = true; }
 
-<<<<<<< HEAD
-   static inline void push(const void *ptr, const size_t bytes)
-   {
-      return MM().Push(ptr, bytes);
-   }
-
-   static inline void pull(const void *ptr, const size_t bytes)
-   {
-      return MM().Pull(ptr, bytes);
-   }
-=======
    /// Return true if the memory manager is used and enabled
    bool IsEnabled() { return UsingMM() && enabled; }
 
@@ -110,7 +86,6 @@
        state. */
    void *Ptr(void *ptr);
    const void *Ptr(const void *ptr);
->>>>>>> ff9819e4
 
    /// Data will be pushed/pulled before the copy happens on the H or the D
    void* Memcpy(void *dst, const void *src,
@@ -138,16 +113,11 @@
    /// data if needed (used in OccaPtr)
    void *GetDevicePtr(const void *ptr);
 
-<<<<<<< HEAD
    static void MmuMEnable(const void *ptr, const size_t bytes);
    static void MmuMDisable(const void *ptr, const size_t bytes);
 
-   /// Registers external host pointer in the mm. The mm will manage the
-   /// corresponding device pointer (but not the provided host pointer).
-=======
    /// Registers external host pointer in the memory manager which will manage
    /// the corresponding device pointer, but not the provided host pointer.
->>>>>>> ff9819e4
    template<class T>
    void RegisterHostPtr(T *ptr_host, const std::size_t size)
    {
@@ -166,33 +136,9 @@
       SetHostDevicePtr(ptr_host, ptr_device, host);
    }
 
-<<<<<<< HEAD
-   /// Unregisters the host pointer from the mm. To be used with memory not
-   /// allocated by the mm.
-   template<class T>
-   static inline void UnregisterHostPtr(T *ptr)
-   {
-      if (!ptr) { return; }
-      mm::MM().Erase(ptr);
-   }
-
-   /// Check if pointer has been registered in the mm
-   static void RegisterCheck(void *ptr);
-
-private:
-   ledger maps;
-   mm() { MmuInit(); }
-   mm(mm const&) = delete;
-   void operator=(mm const&) = delete;
-   static inline mm& MM() { static mm *singleton = new mm(); return *singleton; }
-
-   /// Adds an address
-   void *Insert(void *ptr, const size_t bytes);
-=======
    /// Set the host h_ptr, device d_ptr and mode host of the memory region just
    /// been registered with h_ptr (see RegisterHostAndDevicePtr)
    void SetHostDevicePtr(void *h_ptr, void *d_ptr, const bool host);
->>>>>>> ff9819e4
 
    /// Unregisters the host pointer from the memory manager. To be used with
    /// memory not allocated by the memory manager.
@@ -209,18 +155,10 @@
    void GetAll(void);
 };
 
-<<<<<<< HEAD
    void MmuInit();
    void *MmuAllocate(const size_t bytes);
    void MmuFree(void *ptr);
 
-   /// Push the data to the device
-   void Push(const void *ptr, const size_t bytes);
-
-   /// Pull the data from the device
-   void Pull(const void *ptr, const size_t bytes);
-};
-=======
 /// The (single) global memory manager object
 extern MemoryManager mm;
 
@@ -263,7 +201,6 @@
 /// Pull the data from the device
 inline void Pull(const void *ptr, const std::size_t bytes = 0)
 { return mm.Pull(ptr, bytes); }
->>>>>>> ff9819e4
 
 } // namespace mfem
 
