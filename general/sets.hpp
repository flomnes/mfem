// Copyright (c) 2010-2020, Lawrence Livermore National Security, LLC. Produced
// at the Lawrence Livermore National Laboratory. All Rights reserved. See files
// LICENSE and NOTICE for details. LLNL-CODE-806117.
//
// This file is part of the MFEM library. For more information and source code
// availability visit https://mfem.org.
//
// MFEM is free software; you can redistribute it and/or modify it under the
// terms of the BSD-3 license. We welcome feedback and contributions, see file
// CONTRIBUTING.md for details.

#ifndef MFEM_SETS
#define MFEM_SETS

#include "../config/config.hpp"
#include "array.hpp"
#include "table.hpp"

namespace mfem
{

/// A set of integers
class IntegerSet
{
private:
   Array<int> me;

public:
   /// Create an empty set.
   IntegerSet() { }

   /// Create a copy of set 's'.
   IntegerSet(IntegerSet &s);

   /// Create an integer set from C-array 'p' of 'n' integers.
   IntegerSet(const int n, const int *p) { Recreate(n, p); }

   /// Return the size of the set.
   int Size() { return me.Size(); }

   /// Return a reference to the sorted array of all the set entries.
   operator Array<int>& () { return me; }

   /// Return the value of the lowest element of the set.
   int PickElement() { return me[0]; }

<<<<<<< HEAD
   /// Return the value of a random element of the sest.
=======
   /// Return the value of a random element of the set.
>>>>>>> dc4715e0
   int PickRandomElement();

   /// Return 1 if the sets are equal and 0 otherwise.
   int operator==(IntegerSet &s);

   /** @brief Create an integer set from C-array 'p' of 'n' integers.
       Overwrites any existing set data. */
   void Recreate(const int n, const int *p);
};

/// List of integer sets
class ListOfIntegerSets
{
private:
   Array<IntegerSet *> TheList;

public:

   /// Return the number of integer sets in the list.
   int Size() { return TheList.Size(); }

   /// Return the value of the first element of the ith set.
   int PickElementInSet(int i) { return TheList[i]->PickElement(); }

   /// Return a random value from the ith set in the list.
   int PickRandomElementInSet(int i) { return TheList[i]->PickRandomElement(); }

<<<<<<< HEAD
   /** @brief Check to see if set 's' is in the list.  If not append it to the end of the
       list.  Returns the index of the list where set 's' can be found. */
   int Insert(IntegerSet &s);

   /// Return the index of the list where set 's' can be found.  Returns -1 if not found.
=======
   /** @brief Check to see if set 's' is in the list. If not append it to the
       end of the list. Returns the index of the list where set 's' can be
       found. */
   int Insert(IntegerSet &s);

   /** Return the index of the list where set 's' can be found. Returns -1 if
       not found. */
>>>>>>> dc4715e0
   int Lookup(IntegerSet &s);

   /// Write the list of sets into table 't'.
   void AsTable(Table &t);

   ~ListOfIntegerSets();
};

}

#endif<|MERGE_RESOLUTION|>--- conflicted
+++ resolved
@@ -44,11 +44,7 @@
    /// Return the value of the lowest element of the set.
    int PickElement() { return me[0]; }
 
-<<<<<<< HEAD
-   /// Return the value of a random element of the sest.
-=======
    /// Return the value of a random element of the set.
->>>>>>> dc4715e0
    int PickRandomElement();
 
    /// Return 1 if the sets are equal and 0 otherwise.
@@ -76,13 +72,6 @@
    /// Return a random value from the ith set in the list.
    int PickRandomElementInSet(int i) { return TheList[i]->PickRandomElement(); }
 
-<<<<<<< HEAD
-   /** @brief Check to see if set 's' is in the list.  If not append it to the end of the
-       list.  Returns the index of the list where set 's' can be found. */
-   int Insert(IntegerSet &s);
-
-   /// Return the index of the list where set 's' can be found.  Returns -1 if not found.
-=======
    /** @brief Check to see if set 's' is in the list. If not append it to the
        end of the list. Returns the index of the list where set 's' can be
        found. */
@@ -90,7 +79,6 @@
 
    /** Return the index of the list where set 's' can be found. Returns -1 if
        not found. */
->>>>>>> dc4715e0
    int Lookup(IntegerSet &s);
 
    /// Write the list of sets into table 't'.
