--- conflicted
+++ resolved
@@ -1758,15 +1758,9 @@
    // Store the dof_map of the associated TensorBasisElement, which will be used
    // to create the serendipity dof map.  Its size is larger than the size of
    // the serendipity element.
-<<<<<<< HEAD
-   TensorBasisElement tbeTemp = TensorBasisElement(2, p,
-                                                   BasisType::GaussLobatto,
-                                                   TensorBasisElement::DofMapType::Sr_DOF_MAP);
-=======
    TensorBasisElement tbeTemp =
       TensorBasisElement(2, p, BasisType::GaussLobatto,
                          TensorBasisElement::DofMapType::Sr_DOF_MAP);
->>>>>>> a83a5b43
    const Array<int> tp_dof_map = tbeTemp.GetDofMap();
 
    const double *cp = poly1d.ClosedPoints(p, BasisType::GaussLobatto);
@@ -1832,15 +1826,6 @@
    for (int i = 0; i<p-1; i++)
    {
       vtx0fix += (1-edgePts[i+1])*(shape(4 + i) +
-<<<<<<< HEAD
-                                   shape(4 + 4*(p-1) - i - 1)); // bot + left edge
-      vtx1fix += (1-edgePts[i+1])*(shape(4 + 1*(p-1) + i) +
-                                   shape(4 + (p-2)-i));         // right + bot edge
-      vtx2fix += (1-edgePts[i+1])*(shape(4 + 2*(p-1) + i) +
-                                   shape(1 + 2*p-i));           // top + right edge
-      vtx3fix += (1-edgePts[i+1])*(shape(4 + 3*(p-1) + i) +
-                                   shape(3*p - i));             // left + top edge
-=======
                                    shape(4 + 4*(p-1) - i - 1)); // bot+left edge
       vtx1fix += (1-edgePts[i+1])*(shape(4 + 1*(p-1) + i) +
                                    shape(4 + (p-2)-i));        // right+bot edge
@@ -1848,7 +1833,6 @@
                                    shape(1 + 2*p-i));          // top+right edge
       vtx3fix += (1-edgePts[i+1])*(shape(4 + 3*(p-1) + i) +
                                    shape(3*p - i));            // left+top edge
->>>>>>> a83a5b43
    }
    shape(0) = bilinearsAtIP(0) - vtx0fix;
    shape(1) = bilinearsAtIP(1) - vtx1fix;
