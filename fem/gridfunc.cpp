--- conflicted
+++ resolved
@@ -1326,16 +1326,12 @@
       {
          const IntegrationPoint &ip = ir.IntPoint(j);
          transf->SetIntPoint(&ip);
-         if (vcoeff) { vcoeff->Eval(vc, *transf, ip); }
+         if (vcoeff) { vcoeff->Eval(vc, *transf); }
          for (d = 0; d < vdim; d++)
          {
             if (!vcoeff && !coeff[d]) { continue; }
 
-<<<<<<< HEAD
-            val = coeff[d]->Eval(*transf);
-=======
-            val = vcoeff ? vc(d) : coeff[d]->Eval(*transf, ip);
->>>>>>> 144635c3
+            val = vcoeff ? vc(d) : coeff[d]->Eval(*transf);
             if ( (ind = vdofs[fdof*d+j]) < 0 )
             {
                val = -val, ind = -1-ind;
