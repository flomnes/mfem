--- conflicted
+++ resolved
@@ -1982,11 +1982,6 @@
    virtual void AssembleElementMatrix(const FiniteElement &,
                                       ElementTransformation &,
                                       DenseMatrix &);
-<<<<<<< HEAD
-    // ADDED //
-    void ResetVectorCoefficient(VectorCoefficient &q) { Q = q;  }
-    // ADDED //
-=======
 
    using BilinearFormIntegrator::AssemblePA;
 
@@ -2000,7 +1995,6 @@
    static const IntegrationRule &GetRule(const FiniteElement &trial_fe,
                                          const FiniteElement &test_fe,
                                          ElementTransformation &Trans);
->>>>>>> 01d916f3
 };
 
 /// alpha (q . grad u, v) using the "group" FE discretization
@@ -2502,11 +2496,6 @@
 
 private:
    Vector shape1, shape2;
-   // ADDED //
-   // This is true if, upon the last call to AssembleFaceMatrix, \Omega \cdot n(xp) changes sign
-   // as xp ranges over the quadrature points.
-   bool face_is_reentrant_;
-   // ADDED //
 
 public:
    /// Construct integrator with rho = 1.
@@ -2523,19 +2512,6 @@
                                    FaceElementTransformations &Trans,
                                    DenseMatrix &elmat);
 
-<<<<<<< HEAD
-   void AssembleFaceMatrix(const FiniteElement &el1,
-                           const FiniteElement &el2,
-                           FaceElementTransformations &Trans,
-                           DenseMatrix &elmat1,
-                           DenseMatrix &elmat2,
-                           DenseMatrix &elmat3);
-
-   // ADDED //
-   bool FaseIsRentrant() { return face_is_reentrant_; }
-   // ADDED //   
-
-=======
    using BilinearFormIntegrator::AssemblePA;
 
    virtual void AssemblePAInteriorFaces(const FiniteElementSpace &fes);
@@ -2551,10 +2527,7 @@
 
 private:
    void SetupPA(const FiniteElementSpace &fes, FaceType type);
->>>>>>> 01d916f3
-};
-
-
+};
 
 /** Integrator for the DG form:
 
@@ -2567,15 +2540,7 @@
     DiffusionIntegrator):
     * sigma = -1, kappa >= kappa0: symm. interior penalty (IP or SIPG) method,
     * sigma = +1, kappa > 0: non-symmetric interior penalty (NIPG) method,
-    * sigma = +1, kappa = 0: the method of Baumann and Oden. 
-*/
-
-// ADDED //
-//  NOTE: Modified to 
-//     - < {(Q1 grad(u)).n}, [v] > + sigma < [u], {(Q grad(v)).n} >
-//                + kappa < {h^{-1} Q} [u], [v] >
-// ADDED //
-
+    * sigma = +1, kappa = 0: the method of Baumann and Oden. */
 class DGDiffusionIntegrator : public BilinearFormIntegrator
 {
 protected:
@@ -2583,31 +2548,17 @@
    MatrixCoefficient *MQ;
    double sigma, kappa;
 
-   // ADDED //
-   // if  use_MIP = true, uses modified interior penalty method (different from Ragusa's)
-   // NOTE: also changed constructors to initialize use_MIP to false
-   Coefficient *Q1;
-   bool use_MIP; 
-   // ADDED //
-
    // these are not thread-safe!
    Vector shape1, shape2, dshape1dn, dshape2dn, nor, nh, ni;
    DenseMatrix jmat, dshape1, dshape2, mq, adjJ;
 
-
 public:
    DGDiffusionIntegrator(const double s, const double k)
-      : Q(NULL), MQ(NULL), sigma(s), kappa(k) { use_MIP = false; }
+      : Q(NULL), MQ(NULL), sigma(s), kappa(k) { }
    DGDiffusionIntegrator(Coefficient &q, const double s, const double k)
-      : Q(&q), MQ(NULL), sigma(s), kappa(k) { use_MIP = false; }
+      : Q(&q), MQ(NULL), sigma(s), kappa(k) { }
    DGDiffusionIntegrator(MatrixCoefficient &q, const double s, const double k)
-      : Q(NULL), MQ(&q), sigma(s), kappa(k) { use_MIP = false; }
-
-   // ADDED //
-   void SetMIP(bool use_MIP0, Coefficient *Q0) 
-         { use_MIP = use_MIP0; Q1 = Q0; }
-   // ADDED //
-
+      : Q(NULL), MQ(&q), sigma(s), kappa(k) { }
    using BilinearFormIntegrator::AssembleFaceMatrix;
    virtual void AssembleFaceMatrix(const FiniteElement &el1,
                                    const FiniteElement &el2,
