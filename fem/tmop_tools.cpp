--- conflicted
+++ resolved
@@ -92,13 +92,8 @@
       h_min = std::min(h_min, m->GetElementSize(i));
    }
    double v_max = 0.0;
-<<<<<<< HEAD
-   
-   const int s = new_field.Size() / 2;
-=======
    const int s = new_field.Size();
 
->>>>>>> b4b53736
    u.HostReadWrite();
    for (int i = 0; i < s; i++)
    {
