--- conflicted
+++ resolved
@@ -21,33 +21,6 @@
 
 class BilinearForm;
 
-<<<<<<< HEAD
-// FIXME: rename to ElementRestriction
-/// Element restriction operator
-class ElemRestriction: public Operator
-{
-public:
-   const FiniteElementSpace &fes;
-   const int ne;
-   const int vdim;
-   const bool byvdim;
-   const int ndofs;
-   const int dof;
-   const int nedofs;
-   Table dofs_edofs; // edofs with lexicographical local ordering
-
-public:
-   ElemRestriction(const FiniteElementSpace&);
-
-   virtual MemoryClass GetMemoryClass() const
-   { return Device::GetMemoryClass(); }
-
-   virtual void Mult(const Vector &x, Vector &y) const;
-   virtual void MultTranspose(const Vector &x, Vector &y) const;
-};
-
-=======
->>>>>>> bc92fc1a
 
 /** @brief Class extending the BilinearForm class to support the different
     AssemblyLevel%s. */
