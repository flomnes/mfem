--- conflicted
+++ resolved
@@ -1644,44 +1644,6 @@
       MFEM_ABORT("OCCA PADiffusionApply unknown kernel!");
    }
 #endif // MFEM_USE_OCCA
-<<<<<<< HEAD
-
-#ifdef MFEM_USE_RAJA
-   if (Device::Allows(Backend::RAJA_CUDA))
-   {
-      if (dim == 2)
-      {
-         switch ((D1D << 4 ) | Q1D)
-         {
-            case 0x22: return PADiffusionApply2D<2,2>(NE,B,G,Bt,Gt,op,x,y);
-            case 0x33: return PADiffusionApply2D<3,3>(NE,B,G,Bt,Gt,op,x,y);
-            case 0x44: return PADiffusionApply2D<4,4>(NE,B,G,Bt,Gt,op,x,y);
-            case 0x55: return PADiffusionApply2D<5,5>(NE,B,G,Bt,Gt,op,x,y);
-            case 0x66: return PADiffusionApply2D<6,6>(NE,B,G,Bt,Gt,op,x,y);
-            case 0x77: return PADiffusionApply2D<7,7>(NE,B,G,Bt,Gt,op,x,y);
-            case 0x88: return PADiffusionApply2D<8,8>(NE,B,G,Bt,Gt,op,x,y);
-            case 0x99: return PADiffusionApply2D<9,9>(NE,B,G,Bt,Gt,op,x,y);
-            default:   return PADiffusionApply2D(NE,B,G,Bt,Gt,op,x,y,D1D,Q1D);
-         }
-      }
-      if (dim == 3)
-      {
-         switch ((D1D << 4 ) | Q1D)
-         {
-            case 0x23: return PADiffusionApply3D<2,3>(NE,B,G,Bt,Gt,op,x,y);
-            case 0x34: return PADiffusionApply3D<3,4>(NE,B,G,Bt,Gt,op,x,y);
-            case 0x45: return PADiffusionApply3D<4,5>(NE,B,G,Bt,Gt,op,x,y);
-            case 0x56: return PADiffusionApply3D<5,6>(NE,B,G,Bt,Gt,op,x,y);
-            case 0x67: return PADiffusionApply3D<6,7>(NE,B,G,Bt,Gt,op,x,y);
-            case 0x78: return PADiffusionApply3D<7,8>(NE,B,G,Bt,Gt,op,x,y);
-            case 0x89: return PADiffusionApply3D<8,9>(NE,B,G,Bt,Gt,op,x,y);
-            default:   return PADiffusionApply3D(NE,B,G,Bt,Gt,op,x,y,D1D,Q1D);
-         }
-      }
-   }
-#endif // MFEM_USE_RAJA
-=======
->>>>>>> 632857c1
    if (dim == 2)
    {
       switch ((D1D << 4 ) | Q1D)
